
import numpy as np
import pytest
from ndcube.tests.helpers import assert_cubes_equal
from ndcube.utils.wcs import WCS

import astropy.units as u
from astropy.time import Time, TimeDelta

from sunraster import Raster

# Define a sample wcs object
h0 = {
    'CTYPE1': 'WAVE    ', 'CUNIT1': 'Angstrom', 'CDELT1': 0.2, 'CRPIX1': 0, 'CRVAL1': 10,
    'NAXIS1': 3,
    'CTYPE2': 'HPLT-TAN', 'CUNIT2': 'deg', 'CDELT2': 0.5, 'CRPIX2': 2, 'CRVAL2': 0.5, 'NAXIS2': 2,
    'CTYPE3': 'HPLN-TAN', 'CUNIT3': 'deg', 'CDELT3': 0.4, 'CRPIX3': 2, 'CRVAL3': 1, 'NAXIS3': 2,
}
wcs0 = WCS(header=h0, naxis=3)

SOURCE_DATA_DN = np.array([[[0.563, 1.132, -1.343], [-0.719, 1.441, 1.566]],
                           [[0.563, 1.132, -1.343], [-0.719, 1.441, 1.566]]])
SOURCE_UNCERTAINTY_DN = np.sqrt(SOURCE_DATA_DN)

time_dim_len = SOURCE_DATA_DN.shape[0]
single_exposure_time = 2.
EXPOSURE_TIME = u.Quantity(np.zeros(time_dim_len) + single_exposure_time, unit=u.s)

# Define sample extra coords
extra_coords0 = [("time", 0,
                  Time('2017-01-01') + TimeDelta(np.arange(time_dim_len), format='sec')),
                 ("exposure time", 0, EXPOSURE_TIME)]
extra_coords1 = [("time", 0,
                  (Time('2017-01-01') +
                   TimeDelta(np.arange(time_dim_len, time_dim_len * 2), format='sec'))),
                 ("exposure time", 0, EXPOSURE_TIME)]

# Define meta data
meta_seq = {"a": 0}

# Define Rasters in various units.
spectrogram_DN0 = Raster(
    SOURCE_DATA_DN, wcs0, extra_coords0, u.ct, SOURCE_UNCERTAINTY_DN)
spectrogram_DN_per_s0 = Raster(
    SOURCE_DATA_DN / single_exposure_time, wcs0, extra_coords0, u.ct / u.s,
    SOURCE_UNCERTAINTY_DN / single_exposure_time)
spectrogram_DN_per_s_per_s0 = Raster(
    SOURCE_DATA_DN /
    single_exposure_time /
    single_exposure_time,
    wcs0,
    extra_coords0,
    u.ct /
    u.s /
    u.s,
    SOURCE_UNCERTAINTY_DN /
    single_exposure_time /
    single_exposure_time)
spectrogram_DN_s0 = Raster(
    SOURCE_DATA_DN * single_exposure_time, wcs0, extra_coords0, u.ct * u.s,
    SOURCE_UNCERTAINTY_DN * single_exposure_time)
spectrogram_DN1 = Raster(
    SOURCE_DATA_DN, wcs0, extra_coords1, u.ct, SOURCE_UNCERTAINTY_DN)
spectrogram_DN_per_s1 = Raster(
    SOURCE_DATA_DN / single_exposure_time, wcs0, extra_coords1, u.ct / u.s,
    SOURCE_UNCERTAINTY_DN / single_exposure_time)
spectrogram_DN_per_s_per_s1 = Raster(
    SOURCE_DATA_DN /
    single_exposure_time /
    single_exposure_time,
    wcs0,
    extra_coords1,
    u.ct /
    u.s /
    u.s,
    SOURCE_UNCERTAINTY_DN /
    single_exposure_time /
    single_exposure_time)
spectrogram_DN_s1 = Raster(
    SOURCE_DATA_DN * single_exposure_time, wcs0, extra_coords1, u.ct * u.s,
    SOURCE_UNCERTAINTY_DN * single_exposure_time)

<<<<<<< HEAD
=======
# Define RasterSequences
sequence_DN = RasterSequence([spectrogram_DN0, spectrogram_DN1], meta=meta_seq)
sequence_DN_per_s = RasterSequence(
    [spectrogram_DN_per_s0, spectrogram_DN_per_s1], meta=meta_seq)
sequence_DN_per_s_per_s = RasterSequence(
    [spectrogram_DN_per_s_per_s0, spectrogram_DN_per_s_per_s1], meta=meta_seq)
sequence_DN_s = RasterSequence([spectrogram_DN_s0, spectrogram_DN_s1], meta=meta_seq)
>>>>>>> 7092f17b


@pytest.mark.parametrize("input_cube, undo, force, expected_cube", [
    (spectrogram_DN0, False, False, spectrogram_DN_per_s0),
    (spectrogram_DN_per_s0, True, False, spectrogram_DN0),
    (spectrogram_DN_per_s0, False, True, spectrogram_DN_per_s_per_s0),
    (spectrogram_DN0, True, True, spectrogram_DN_s0)
])
<<<<<<< HEAD
def test_apply_exposure_time_correction(input_cube, undo, force, expected_cube):
=======
def test_Raster_apply_exposure_time_correction(input_cube, undo,
                                               force, expected_cube):
>>>>>>> 7092f17b
    output_cube = input_cube.apply_exposure_time_correction(undo=undo, force=force)
    assert_cubes_equal(output_cube, expected_cube)<|MERGE_RESOLUTION|>--- conflicted
+++ resolved
@@ -80,17 +80,6 @@
     SOURCE_DATA_DN * single_exposure_time, wcs0, extra_coords1, u.ct * u.s,
     SOURCE_UNCERTAINTY_DN * single_exposure_time)
 
-<<<<<<< HEAD
-=======
-# Define RasterSequences
-sequence_DN = RasterSequence([spectrogram_DN0, spectrogram_DN1], meta=meta_seq)
-sequence_DN_per_s = RasterSequence(
-    [spectrogram_DN_per_s0, spectrogram_DN_per_s1], meta=meta_seq)
-sequence_DN_per_s_per_s = RasterSequence(
-    [spectrogram_DN_per_s_per_s0, spectrogram_DN_per_s_per_s1], meta=meta_seq)
-sequence_DN_s = RasterSequence([spectrogram_DN_s0, spectrogram_DN_s1], meta=meta_seq)
->>>>>>> 7092f17b
-
 
 @pytest.mark.parametrize("input_cube, undo, force, expected_cube", [
     (spectrogram_DN0, False, False, spectrogram_DN_per_s0),
@@ -98,11 +87,6 @@
     (spectrogram_DN_per_s0, False, True, spectrogram_DN_per_s_per_s0),
     (spectrogram_DN0, True, True, spectrogram_DN_s0)
 ])
-<<<<<<< HEAD
 def test_apply_exposure_time_correction(input_cube, undo, force, expected_cube):
-=======
-def test_Raster_apply_exposure_time_correction(input_cube, undo,
-                                               force, expected_cube):
->>>>>>> 7092f17b
     output_cube = input_cube.apply_exposure_time_correction(undo=undo, force=force)
     assert_cubes_equal(output_cube, expected_cube)