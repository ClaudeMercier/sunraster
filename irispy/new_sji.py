'''
This module provides movie tools for level 2 IRIS SJI fits file
'''

from datetime import timedelta
import warnings

import numpy as np
from astropy.io import fits
import astropy.units as u
from astropy.wcs import WCS
from sunpy.time import parse_time
from scipy import ndimage
from ndcube import NDCube
from ndcube.utils.cube import convert_extra_coords_dict_to_input_format

from irispy import iris_tools

__all__ = ['IRISMapCube']

# the following value is only appropriate for byte scaled images
BAD_PIXEL_VALUE_SCALED = -200
# the following value is only appropriate for unscaled images
BAD_PIXEL_VALUE_UNSCALED = -32768


class IRISMapCube(NDCube):
    """
    IRISMapCube

    Class representing SJI Images described by a single WCS

    Parameters
    ----------
    data: `numpy.ndarray`
        The array holding the actual data in this object.

    wcs: `ndcube.wcs.wcs.WCS`
        The WCS object containing the axes' information

    unit : `astropy.unit.Unit` or `str`
        Unit for the dataset.
        Strings that can be converted to a Unit are allowed.

    meta : dict-like object
        Additional meta information about the dataset.

    uncertainty : any type, optional
        Uncertainty in the dataset. Should have an attribute uncertainty_type
        that defines what kind of uncertainty is stored, for example "std"
        for standard deviation or "var" for variance. A metaclass defining
        such an interface is NDUncertainty - but isn’t mandatory. If the
        uncertainty has no such attribute the uncertainty is stored as
        UnknownUncertainty.
        Defaults to None.

    mask : any type, optional
        Mask for the dataset. Masks should follow the numpy convention
        that valid data points are marked by False and invalid ones with True.
        Defaults to None.

    extra_coords : iterable of `tuple`s, each with three entries
        (`str`, `int`, `astropy.units.quantity` or array-like)
        Gives the name, axis of data, and values of coordinates of a data axis
        not included in the WCS object.

    copy : `bool`, optional
        Indicates whether to save the arguments as copy. True copies every
        attribute before saving it while False tries to save every parameter
        as reference. Note however that it is not always possible to save the
        input as reference.
        Default is False.

    scaled : `bool`, optional
        Indicates if datas has been scaled.

    Examples
    --------
    >>> from irispy import sji
    >>> from irispy.data import sample
    >>> sji = read_iris_sji_level2_fits(sample.SJI_CUBE_1400)
    """

    def __init__(self, data, wcs, uncertainty=None, unit=None, meta=None,
                 mask=None, extra_coords=None, copy=False, missing_axis=None,
                 scaled=None):
        """
        Initialization of Slit Jaw Imager
        """
        warnings.warn("This class is still in early stages of development. API not stable.")
        # Set whether SJI data is scaled or not.
        self.scaled = scaled
<<<<<<< HEAD
        self.dust_masked = False
        # Initialize SJI_NDCube.
=======
        # Initialize IRISMapCube.
>>>>>>> b21e2db5
        super().__init__(data, wcs, uncertainty=uncertainty, mask=mask,
                         meta=meta, unit=unit, extra_coords=extra_coords,
                         copy=copy, missing_axis=missing_axis)

    def __repr__(self):
        #Conversion of the start date of OBS
        startobs = self.meta.get("STARTOBS", None)
        startobs = startobs.isoformat() if startobs else None
        #Conversion of the end date of OBS
        endobs = self.meta.get("ENDOBS", None)
        endobs = endobs.isoformat() if endobs else None
        #Conversion of the instance start of OBS
        instance_start = self.extra_coords["TIME"]["value"][0]
        instance_start = instance_start.isoformat() if instance_start else None
        #Conversion of the instance end of OBS
        instance_end = self.extra_coords["TIME"]["value"][-1]
        instance_end = instance_end.isoformat() if instance_end else None
        #Representation of IRISMapCube object
        return (
            """
    IRISMapCube
    ---------
    Observatory:\t\t {obs}
    Instrument:\t\t\t {instrument}
    Bandpass:\t\t\t {bandpass}
    Obs. Start:\t\t\t {startobs}
    Obs. End:\t\t\t {endobs}
    Instance Start:\t\t {instance_start}
    Instance End:\t\t {instance_end}
    Total Frames in Obs.:\t {frame_num}
    IRIS Obs. id:\t\t {obs_id}
    IRIS Obs. Description:\t {obs_desc}
    Cube dimensions:\t\t {dimensions}
    Axis Types:\t\t\t {axis_types}
    """.format(obs=self.meta.get('TELESCOP', None),
               instrument=self.meta.get('INSTRUME', None),
               bandpass=self.meta.get('TWAVE1', None),
               startobs=startobs,
               endobs=endobs,
               instance_start=instance_start,
               instance_end=instance_end,
               frame_num=self.meta.get("NBFRAMES", None),
               obs_id=self.meta.get('OBSID', None),
               obs_desc=self.meta.get('OBS_DESC', None),
               axis_types=self.world_axis_physical_types,
               dimensions=self.dimensions))

    def apply_exposure_time_correction(self, undo=False, force=False):
        """
        Applies or undoes exposure time correction to data and uncertainty and adjusts unit.

        Correction is only applied (undone) if the object's unit doesn't (does)
        already include inverse time.  This can be overridden so that correction
        is applied (undone) regardless of unit by setting force=True.

        Parameters
        ----------
        undo: `bool`
            If False, exposure time correction is applied.
            If True, exposure time correction is removed.
            Default=False

        copy: `bool`
            If True a new instance with the converted data values is returned.
            If False, the current instance is overwritten.
            Default=False

        force: `bool`
            If not True, applies (undoes) exposure time correction only if unit
            doesn't (does) already include inverse time.
            If True, correction is applied (undone) regardless of unit.  Unit is still
            adjusted accordingly.

        Returns
        -------
        result: `None` or `IRISMapCube`
            If copy=False, the original IRISMapCube is modified with the exposure
            time correction applied (undone).
            If copy=True, a new IRISMapCube is returned with the correction
            applied (undone).

        """
        # Raise an error if this method is called while memmap is used
        if not self.scaled:
            raise ValueError("This method is not available as you are using memmap")
        # Get exposure time in seconds and change array's shape so that
        # it can be broadcast with data and uncertainty arrays.
        exposure_time_s = u.Quantity(self.extra_coords["EXPOSURE TIME"]["value"], unit='s').value
        if not np.isscalar(self.extra_coords["EXPOSURE TIME"]["value"]):
            if self.data.ndim == 1:
                pass
            elif self.data.ndim == 2:
                exposure_time_s = exposure_time_s[:, np.newaxis]
            elif self.data.ndim == 3:
                exposure_time_s = exposure_time_s[:, np.newaxis, np.newaxis]
            else:
                raise ValueError(
                    "IRISMapCube dimensions must be 2 or 3. Dimensions={0}".format(
                        self.data.ndim))
        # Based on value on undo kwarg, apply or remove exposure time correction.
        if undo is True:
            new_data_arrays, new_unit = iris_tools.uncalculate_exposure_time_correction(
                (self.data, self.uncertainty.array), self.unit, exposure_time_s, force=force)
        else:
            new_data_arrays, new_unit = iris_tools.calculate_exposure_time_correction(
                (self.data, self.uncertainty.array), self.unit, exposure_time_s, force=force)
        # Return new instance of IRISMapCube with correction applied/undone.
        return IRISMapCube(
            data=new_data_arrays[0], wcs=self.wcs, uncertainty=new_data_arrays[1],
            unit=new_unit, meta=self.meta, mask=self.mask, missing_axis=self.missing_axis,
            extra_coords=convert_extra_coords_dict_to_input_format(self.extra_coords,
                                                                   self.missing_axis))

    def set_dust_mask(self, undo=False):
        """
        Applies or undoes an update of the mask with the dust particles positions.

        Parameters
        ----------
        undo: `bool`
            If False, dust particles positions mask will be applied.
            If True, dust particles positions mask will be removed.
            Default=False

        """
        dust = self.data < 0.5
        struct = ndimage.generate_binary_structure(2, 2)
        for i in range(self.data.shape[0]):
            dust[i] = ndimage.binary_dilation(dust[i], structure=struct).astype(dust.dtype)
        if undo:
            self.mask[dust] = False
            self.dust_masked = False
        else:
            self.mask[dust] = True
            self.dust_masked = True


def read_iris_sji_level2_fits(filename, memmap=False):
    """
<<<<<<< HEAD
    Read IRIS level 2 SJI FITS from an OBS into an IRISMapCube instance.
=======
    Read IRIS level 2 SJI FITS from an OBS into an IRISMapCube instance
>>>>>>> b21e2db5

    Parameters
    ----------
    filename : `str`
        File name to be read

    memmap : `bool`
        Default value is `False`.
        If the user wants to use it, he has to set `True`

    Returns
    -------
    result: 'irispy.sji.IRISMapCube'

    """
    # Open a fits file
    my_file = fits.open(filename, memmap=memmap, do_not_scale_image_data=memmap)
    # Derive WCS, data and mask for NDCube from fits file.
    wcs = WCS(my_file[0].header)
    data = my_file[0].data
    data_nan_masked = my_file[0].data
    if memmap:
        data_nan_masked[data == BAD_PIXEL_VALUE_UNSCALED] = 0
        mask = None
        scaled = False
        unit = iris_tools.DN_UNIT["SJI_UNSCALED"]
        uncertainty = None
    elif not memmap:
        mask = data_nan_masked == BAD_PIXEL_VALUE_SCALED
        data_nan_masked[data == BAD_PIXEL_VALUE_SCALED] = np.nan
        scaled = True
        # Derive unit and readout noise from the detector
        unit = iris_tools.DN_UNIT["SJI"]
        readout_noise = iris_tools.READOUT_NOISE["SJI"]
        # Derive uncertainty of data for NDCube from fits file.
        uncertainty = u.Quantity(np.sqrt((data_nan_masked*unit).to(u.photon).value
                                         + readout_noise.to(u.photon).value**2),
                                 unit=u.photon).to(unit).value
    # Derive exposure time from detector.
    exposure_times = my_file[1].data[:, my_file[1].header["EXPTIMES"]]
    # Derive extra coordinates for NDCube from fits file.
    times = np.array([parse_time(my_file[0].header["STARTOBS"])
                      + timedelta(seconds=s)
                      for s in my_file[1].data[:, my_file[1].header["TIME"]]])
    pztx = my_file[1].data[:, my_file[1].header["PZTX"]] * u.arcsec
    pzty = my_file[1].data[:, my_file[1].header["PZTY"]] * u.arcsec
    xcenix = my_file[1].data[:, my_file[1].header["XCENIX"]] * u.arcsec
    ycenix = my_file[1].data[:, my_file[1].header["YCENIX"]] * u.arcsec
    obs_vrix = my_file[1].data[:, my_file[1].header["OBS_VRIX"]] * u.m/u.s
    ophaseix = my_file[1].data[:, my_file[1].header["OPHASEIX"]]
    extra_coords = [('TIME', 0, times), ("PZTX", 0, pztx), ("PZTY", 0, pzty),
                    ("XCENIX", 0, xcenix), ("YCENIX", 0, ycenix),
                    ("OBS_VRIX", 0, obs_vrix), ("OPHASEIX", 0, ophaseix),
                    ("EXPOSURE TIME", 0, exposure_times)]
    # Extraction of meta for NDCube from fits file.
    startobs = my_file[0].header.get('STARTOBS', None)
    startobs = parse_time(startobs) if startobs else None
    endobs = my_file[0].header.get('ENDOBS', None)
    endobs = parse_time(endobs) if endobs else None
    meta = {'TELESCOP': my_file[0].header.get('TELESCOP', None),
            'INSTRUME': my_file[0].header.get('INSTRUME', None),
            'TWAVE1': my_file[0].header.get('TWAVE1', None),
            'STARTOBS': startobs,
            'ENDOBS': endobs,
            'NBFRAMES': my_file[0].data.shape[0],
            'OBSID': my_file[0].header.get('OBSID', None),
            'OBS_DESC': my_file[0].header.get('OBS_DESC', None)}

    my_file.close()

    return IRISMapCube(data_nan_masked, wcs, uncertainty=uncertainty,
                       unit=unit, meta=meta, mask=mask, extra_coords=extra_coords,
                       scaled=scaled)<|MERGE_RESOLUTION|>--- conflicted
+++ resolved
@@ -90,12 +90,8 @@
         warnings.warn("This class is still in early stages of development. API not stable.")
         # Set whether SJI data is scaled or not.
         self.scaled = scaled
-<<<<<<< HEAD
         self.dust_masked = False
-        # Initialize SJI_NDCube.
-=======
         # Initialize IRISMapCube.
->>>>>>> b21e2db5
         super().__init__(data, wcs, uncertainty=uncertainty, mask=mask,
                          meta=meta, unit=unit, extra_coords=extra_coords,
                          copy=copy, missing_axis=missing_axis)
@@ -235,11 +231,7 @@
 
 def read_iris_sji_level2_fits(filename, memmap=False):
     """
-<<<<<<< HEAD
     Read IRIS level 2 SJI FITS from an OBS into an IRISMapCube instance.
-=======
-    Read IRIS level 2 SJI FITS from an OBS into an IRISMapCube instance
->>>>>>> b21e2db5
 
     Parameters
     ----------
